use super::{
    responders::logs::LogsResponse,
    schema::{
        AvailableLogs, AvailableLogsParams, Channel, ChannelIdType, ChannelLogsByDatePath,
        ChannelLogsStats, ChannelParam, ChannelsList, LogsParams, LogsPathChannel, SearchParams,
        UserLogPathParams, UserLogsPath, UserLogsStats, UserParam,
    },
};
use crate::{
    app::App,
    db::{
        self, read_available_channel_logs, read_available_user_logs, read_channel,
        read_random_channel_line, read_random_user_line, read_user,
    },
    error::Error,
    logs::{schema::LogRangeParams, stream::LogsStream},
    web::schema::LogsPathDate,
    Result,
};
use aide::axum::IntoApiResponse;
use axum::{
    extract::{Path, Query, RawQuery, State},
    response::{IntoResponse, Redirect, Response},
    Json,
};
use axum_extra::{headers::CacheControl, TypedHeader};
<<<<<<< HEAD
use chrono::{DateTime, Days, Months, NaiveDate, NaiveTime, Utc};
use rand::{distributions::Alphanumeric, thread_rng, Rng};
=======
use chrono::{Days, Months, NaiveDate, NaiveTime, Utc};
// use rand::{distributions::Alphanumeric, thread_rng, Rng};
>>>>>>> daba5147
use std::time::Duration;
use tracing::debug;

pub async fn get_channels(app: State<App>) -> impl IntoApiResponse {
    let channel_ids = app.config.channels.read().unwrap().clone();

    let channels = app
        .get_users(Vec::from_iter(channel_ids), vec![], false)
        .await
        .unwrap();

    let json = Json(ChannelsList {
        channels: channels
            .into_iter()
            .map(|(user_id, name)| Channel { name, user_id })
            .collect(),
    });
    (cache_header(600), json)
}

pub async fn get_channel_logs(
    Path(LogsPathChannel {
        channel_id_type,
        channel,
    }): Path<LogsPathChannel>,
    Query(range_params): Query<LogRangeParams>,
    RawQuery(query): RawQuery,
    app: State<App>,
) -> Result<Response> {
    let channel_id = match channel_id_type {
        ChannelIdType::Name => app.get_user_id_by_name(&channel).await?,
        ChannelIdType::Id => channel.clone(),
    };

    if let Some(range) = range_params.range() {
        let logs =
            get_channel_logs_inner(&app, &channel_id, range_params.logs_params, range).await?;
        Ok(logs.into_response())
    } else {
        let available_logs = read_available_channel_logs(&app.db, &channel_id).await?;
        let latest_log = available_logs.first().ok_or(Error::NotFound)?;

        let mut new_uri = format!("/{channel_id_type}/{channel}/{latest_log}");
        if let Some(query) = query {
            new_uri.push('?');
            new_uri.push_str(&query);
        }

        Ok(Redirect::to(&new_uri).into_response())
    }
}

pub async fn get_channel_stats(
    Path(LogsPathChannel {
        channel_id_type,
        channel,
    }): Path<LogsPathChannel>,
    Query(range_params): Query<LogRangeParams>,
    app: State<App>,
) -> Result<Json<ChannelLogsStats>> {
    let channel_id = match channel_id_type {
        ChannelIdType::Name => app.get_user_id_by_name(&channel).await?,
        ChannelIdType::Id => channel.clone(),
    };
    let stats = db::get_channel_stats(&app.db, &channel_id, range_params).await?;

    Ok(Json(stats))
}

pub async fn get_user_stats_by_name(
    path: Path<UserLogPathParams>,
    range_params: Query<LogRangeParams>,
    app: State<App>,
) -> Result<Json<UserLogsStats>> {
    get_user_stats(path, false, range_params, app).await
}

pub async fn get_user_stats_by_id(
    path: Path<UserLogPathParams>,
    range_params: Query<LogRangeParams>,
    app: State<App>,
) -> Result<Json<UserLogsStats>> {
    get_user_stats(path, true, range_params, app).await
}

async fn get_user_stats(
    Path(UserLogPathParams {
        channel_id_type,
        channel,
        user,
    }): Path<UserLogPathParams>,
    user_is_id: bool,
    Query(range_params): Query<LogRangeParams>,
    app: State<App>,
) -> Result<Json<UserLogsStats>> {
    let channel_id = match channel_id_type {
        ChannelIdType::Name => app.get_user_id_by_name(&channel).await?,
        ChannelIdType::Id => channel.clone(),
    };
    let user_id = if user_is_id {
        user.clone()
    } else {
        app.get_user_id_by_name(&user).await?
    };

    let stats = db::get_user_stats(&app.db, &channel_id, &user_id, range_params).await?;

    Ok(Json(stats))
}

pub async fn get_channel_logs_by_date(
    app: State<App>,
    Path(channel_log_params): Path<ChannelLogsByDatePath>,
    Query(logs_params): Query<LogsParams>,
) -> Result<impl IntoApiResponse> {
    debug!("Params: {logs_params:?}");

    let channel_id = match channel_log_params.channel_info.channel_id_type {
        ChannelIdType::Name => {
            app.get_user_id_by_name(&channel_log_params.channel_info.channel)
                .await?
        }
        ChannelIdType::Id => channel_log_params.channel_info.channel.clone(),
    };

    let LogsPathDate { year, month, day } = channel_log_params.date;

    let from = NaiveDate::from_ymd_opt(year.parse()?, month.parse()?, day.parse()?)
        .ok_or_else(|| Error::InvalidParam("Invalid date".to_owned()))?
        .and_time(NaiveTime::default())
        .and_utc();
    let to = from
        .checked_add_days(Days::new(1))
        .ok_or_else(|| Error::InvalidParam("Date out of range".to_owned()))?;

    get_channel_logs_inner(&app, &channel_id, logs_params, (from, to)).await
}

async fn get_channel_logs_inner(
    app: &App,
    channel_id: &str,
    params: LogsParams,
    range: (DateTime<Utc>, DateTime<Utc>),
) -> Result<impl IntoApiResponse> {
    app.check_opted_out(channel_id, None)?;

    let stream = read_channel(&app.db, channel_id, params, &app.flush_buffer, range).await?;

    let logs = LogsResponse {
        response_type: params.response_type(),
        stream,
    };

    let cache = if Utc::now() < range.1 {
        no_cache_header()
    } else {
        cache_header(36000)
    };

    Ok((cache, logs))
}

pub async fn get_user_logs_by_name(
    path: Path<UserLogPathParams>,
    Query(range_params): Query<LogRangeParams>,
    query: RawQuery,
    app: State<App>,
) -> Result<impl IntoApiResponse> {
    get_user_logs(path, range_params, query, false, app).await
}

pub async fn get_user_logs_id(
    path: Path<UserLogPathParams>,
    Query(range_params): Query<LogRangeParams>,
    query: RawQuery,
    app: State<App>,
) -> Result<impl IntoApiResponse> {
    get_user_logs(path, range_params, query, true, app).await
}

async fn get_user_logs(
    Path(UserLogPathParams {
        channel_id_type,
        channel,
        user,
    }): Path<UserLogPathParams>,
    range_params: LogRangeParams,
    RawQuery(query): RawQuery,
    user_is_id: bool,
    app: State<App>,
) -> Result<impl IntoApiResponse> {
    let channel_id = match channel_id_type {
        ChannelIdType::Name => app.get_user_id_by_name(&channel).await?,
        ChannelIdType::Id => channel.clone(),
    };
    let user_id = if user_is_id {
        user.clone()
    } else {
        app.get_user_id_by_name(&user).await?
    };

    app.check_opted_out(&channel_id, Some(&user_id))?;

    if let Some(range) = range_params.range() {
        let logs =
            get_user_logs_inner(&app, &channel_id, &user_id, range_params.logs_params, range)
                .await?;
        Ok(logs.into_response())
    } else {
        let available_logs = read_available_user_logs(&app.db, &channel_id, &user_id).await?;
        let latest_log = available_logs.first().ok_or(Error::NotFound)?;

        let user_id_type = if user_is_id { "userid" } else { "user" };

        let mut new_uri =
            format!("/{channel_id_type}/{channel}/{user_id_type}/{user}/{latest_log}");
        if let Some(query) = query {
            new_uri.push('?');
            new_uri.push_str(&query);
        }
        Ok(Redirect::to(&new_uri).into_response())
    }
}

pub async fn get_user_logs_by_date_name(
    app: State<App>,
    path: Path<UserLogsPath>,
    params: Query<LogsParams>,
) -> Result<impl IntoApiResponse> {
    let user_id = app.get_user_id_by_name(&path.user).await?;

    get_user_logs_by_date(app, path, params, user_id).await
}

pub async fn get_user_logs_by_date_id(
    app: State<App>,
    path: Path<UserLogsPath>,
    params: Query<LogsParams>,
) -> Result<impl IntoApiResponse> {
    let user_id = path.user.clone();
    get_user_logs_by_date(app, path, params, user_id).await
}

async fn get_user_logs_by_date(
    app: State<App>,
    Path(user_logs_path): Path<UserLogsPath>,
    Query(logs_params): Query<LogsParams>,
    user_id: String,
) -> Result<impl IntoApiResponse> {
    let channel_id = match user_logs_path.channel_info.channel_id_type {
        ChannelIdType::Name => {
            app.get_user_id_by_name(&user_logs_path.channel_info.channel)
                .await?
        }
        ChannelIdType::Id => user_logs_path.channel_info.channel.clone(),
    };

    app.check_opted_out(&channel_id, Some(&user_id))?;

    let year = user_logs_path.year.parse()?;
    let month = user_logs_path.month.parse()?;

    let from = NaiveDate::from_ymd_opt(year, month, 1)
        .ok_or_else(|| Error::InvalidParam("Invalid date".to_owned()))?
        .and_time(NaiveTime::default())
        .and_utc();
    let to = from
        .checked_add_months(Months::new(1))
        .ok_or_else(|| Error::InvalidParam("Date out of range".to_owned()))?;

    get_user_logs_inner(&app, &channel_id, &user_id, logs_params, (from, to)).await
}

async fn get_user_logs_inner(
    app: &App,
    channel_id: &str,
    user_id: &str,
    logs_params: LogsParams,
    range: (DateTime<Utc>, DateTime<Utc>),
) -> Result<impl IntoApiResponse> {
    let stream = read_user(
        &app.db,
        channel_id,
        user_id,
        logs_params,
        &app.flush_buffer,
        range,
    )
    .await?;

    let logs = LogsResponse {
        stream,
        response_type: logs_params.response_type(),
    };

    let cache = if Utc::now() < range.1 {
        no_cache_header()
    } else {
        cache_header(36000)
    };

    Ok((cache, logs))
}

pub async fn list_available_logs(
    Query(AvailableLogsParams { user, channel }): Query<AvailableLogsParams>,
    app: State<App>,
) -> Result<impl IntoApiResponse> {
    let channel_id = match channel {
        ChannelParam::ChannelId(id) => id,
        ChannelParam::Channel(name) => app.get_user_id_by_name(&name).await?,
    };

    let available_logs = if let Some(user) = user {
        let user_id = match user {
            UserParam::UserId(id) => id,
            UserParam::User(name) => app.get_user_id_by_name(&name).await?,
        };
        app.check_opted_out(&channel_id, Some(&user_id))?;
        read_available_user_logs(&app.db, &channel_id, &user_id).await?
    } else {
        app.check_opted_out(&channel_id, None)?;
        read_available_channel_logs(&app.db, &channel_id).await?
    };

    if !available_logs.is_empty() {
        Ok((cache_header(600), Json(AvailableLogs { available_logs })))
    } else {
        Err(Error::NotFound)
    }
}

pub async fn random_channel_line(
    app: State<App>,
    Path(LogsPathChannel {
        channel_id_type,
        channel,
    }): Path<LogsPathChannel>,
    Query(logs_params): Query<LogsParams>,
) -> Result<impl IntoApiResponse> {
    let channel_id = match channel_id_type {
        ChannelIdType::Name => app.get_user_id_by_name(&channel).await?,
        ChannelIdType::Id => channel,
    };

    let random_line = read_random_channel_line(&app.db, &channel_id).await?;
    let stream = LogsStream::new_provided(vec![random_line])?;

    let logs = LogsResponse {
        stream,
        response_type: logs_params.response_type(),
    };
    Ok((no_cache_header(), logs))
}

pub async fn random_user_line_by_name(
    app: State<App>,
    Path(UserLogPathParams {
        channel_id_type,
        channel,
        user,
    }): Path<UserLogPathParams>,
    query: Query<LogsParams>,
) -> Result<impl IntoApiResponse> {
    let user_id = app.get_user_id_by_name(&user).await?;
    random_user_line(app, channel_id_type, channel, user_id, query).await
}

pub async fn random_user_line_by_id(
    app: State<App>,
    Path(UserLogPathParams {
        channel_id_type,
        channel,
        user,
    }): Path<UserLogPathParams>,
    query: Query<LogsParams>,
) -> Result<impl IntoApiResponse> {
    random_user_line(app, channel_id_type, channel, user, query).await
}

async fn random_user_line(
    app: State<App>,
    channel_id_type: ChannelIdType,
    channel: String,
    user_id: String,
    Query(logs_params): Query<LogsParams>,
) -> Result<impl IntoApiResponse> {
    let channel_id = match channel_id_type {
        ChannelIdType::Name => app.get_user_id_by_name(&channel).await?,
        ChannelIdType::Id => channel,
    };

    app.check_opted_out(&channel_id, Some(&user_id))?;

    let random_line = read_random_user_line(&app.db, &channel_id, &user_id).await?;
    let stream = LogsStream::new_provided(vec![random_line])?;

    let logs = LogsResponse {
        stream,
        response_type: logs_params.response_type(),
    };
    Ok((no_cache_header(), logs))
}

pub async fn search_user_logs_by_name(
    app: State<App>,
    Path(UserLogPathParams {
        channel_id_type,
        channel,
        user,
    }): Path<UserLogPathParams>,
    params: Query<SearchParams>,
) -> Result<impl IntoApiResponse> {
    let user_id = app.get_user_id_by_name(&user).await?;
    search_user_logs(app, channel_id_type, channel, user_id, params).await
}

pub async fn search_user_logs_by_id(
    app: State<App>,
    Path(UserLogPathParams {
        channel_id_type,
        channel,
        user,
    }): Path<UserLogPathParams>,
    params: Query<SearchParams>,
) -> Result<impl IntoApiResponse> {
    search_user_logs(app, channel_id_type, channel, user, params).await
}

async fn search_user_logs(
    app: State<App>,
    channel_id_type: ChannelIdType,
    channel: String,
    user_id: String,
    params: Query<SearchParams>,
) -> Result<impl IntoApiResponse> {
    let channel_id = match channel_id_type {
        ChannelIdType::Name => app.get_user_id_by_name(&channel).await?,
        ChannelIdType::Id => channel,
    };

    app.check_opted_out(&channel_id, Some(&user_id))?;

    let stream = db::search_user_logs(
        &app.db,
        &channel_id,
        &user_id,
        &params.q,
        params.logs_params,
    )
    .await?;

    let logs = LogsResponse {
        stream,
        response_type: params.logs_params.response_type(),
    };
    Ok(logs)
}

// pub async fn optout(app: State<App>) -> Json<String> {
//     let mut rng = thread_rng();
//     let optout_code: String = (0..5).map(|_| rng.sample(Alphanumeric) as char).collect();

//     app.optout_codes.insert(optout_code.clone());

//     {
//         let codes = app.optout_codes.clone();
//         let optout_code = optout_code.clone();
//         tokio::spawn(async move {
//             tokio::time::sleep(Duration::from_secs(60)).await;
//             if codes.remove(&optout_code).is_some() {
//                 debug!("Dropping optout code {optout_code}");
//             }
//         });
//     }

//     Json(optout_code)
// }

fn cache_header(secs: u64) -> TypedHeader<CacheControl> {
    TypedHeader(
        CacheControl::new()
            .with_public()
            .with_max_age(Duration::from_secs(secs)),
    )
}

pub fn no_cache_header() -> TypedHeader<CacheControl> {
    TypedHeader(CacheControl::new().with_no_cache())
}<|MERGE_RESOLUTION|>--- conflicted
+++ resolved
@@ -24,13 +24,8 @@
     Json,
 };
 use axum_extra::{headers::CacheControl, TypedHeader};
-<<<<<<< HEAD
 use chrono::{DateTime, Days, Months, NaiveDate, NaiveTime, Utc};
-use rand::{distributions::Alphanumeric, thread_rng, Rng};
-=======
-use chrono::{Days, Months, NaiveDate, NaiveTime, Utc};
 // use rand::{distributions::Alphanumeric, thread_rng, Rng};
->>>>>>> daba5147
 use std::time::Duration;
 use tracing::debug;
 
