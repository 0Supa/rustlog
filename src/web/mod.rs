mod admin;
mod frontend;
mod handlers;
mod responders;
pub mod schema;
mod trace_layer;

use self::handlers::no_cache_header;
use crate::{app::App, bot::BotMessage, web::admin::admin_auth, ShutdownRx};
use aide::{
    axum::{
        routing::{get, get_with, post, post_with},
        ApiRouter, IntoApiResponse,
    },
    openapi::OpenApi,
    scalar::Scalar,
};
use axum::{
    extract::Request,
    middleware::{self, Next},
    response::{IntoResponse, Response},
    routing::any,
    Extension, Json, ServiceExt,
};
use axum_prometheus::PrometheusMetricLayerBuilder;
use prometheus::TextEncoder;
use std::{
    net::{AddrParseError, SocketAddr},
    str::FromStr,
    sync::Arc,
};
use tokio::{net::TcpListener, sync::mpsc::Sender};
use tower_http::{
    compression::CompressionLayer, cors::CorsLayer, normalize_path::NormalizePath,
    trace::TraceLayer, CompressionLevel,
};
use tracing::{debug, info};

const CAPABILITIES: &[&str] = &[
    "arbitrary-range-query",
    "search",
    "stats",
    "namehistory",
    "firehose",
];

pub async fn run(app: App, mut shutdown_rx: ShutdownRx, bot_tx: Sender<BotMessage>) {
    aide::generate::on_error(|error| {
        panic!("Could not generate docs: {error}");
    });
    aide::generate::infer_responses(true);
    aide::generate::extract_schemas(true);

    metrics_prometheus::install();

    let listen_address =
        parse_listen_addr(&app.config.listen_address).expect("Invalid listen address");

    let cors = CorsLayer::permissive();

    let mut api = OpenApi::default();

    let admin_routes = ApiRouter::new()
        .api_route(
            "/channels",
            post_with(admin::add_channels, |mut op| {
                admin::admin_auth_doc(&mut op);
                op.tag("Admin").description("Join the specified channels")
            })
            .delete_with(admin::remove_channels, |mut op| {
                admin::admin_auth_doc(&mut op);
                op.tag("Admin").description("Leave the specified channels")
            }),
        )
        .route_layer(middleware::from_fn_with_state(app.clone(), admin_auth))
        .layer(Extension(bot_tx));

    let app = ApiRouter::new()
        .nest("/admin", admin_routes)
        .api_route(
            "/channels",
            get_with(handlers::get_channels, |op| {
                op.description("List logged channels")
            }),
        )
        .api_route(
            "/list",
            get_with(handlers::list_available_logs, |op| {
                op.description("List available logs")
            }),
        )
        // Paths with static parts should go first so they aren't overridden by the dynamic date paths later
        .api_route(
            "/namehistory/{user_id}",
            get_with(handlers::get_user_name_history, |op| {
                op.description("Get user name history by provided user id")
            }),
        )
        .api_route(
            "/{channel_id_type}/{channel}/{user_id_type}/{user}/search",
            get_with(handlers::search_user_logs, |op| {
                op.description("Search user logs using the provided query")
            }),
        )
        .api_route(
            "/{channel_id_type}/{channel}/{user_id_type}/{user}/stats",
            get_with(handlers::get_user_stats, |op| {
                op.description("Get user stats")
            }),
        )
        .api_route(
            "/{channel_id_type}/{channel}/stats",
            get_with(handlers::get_channel_stats, |op| {
                op.description("Get channel stats")
            }),
        )
        .api_route(
            "/{channel_id_type}/{channel}/random",
            get_with(handlers::random_channel_line, |op| {
                op.description("Get a random line from the channel's logs")
            }),
        )
        .api_route(
            "/{channel_id_type}/{channel}/{user_id_type}/{user}/random",
            get_with(handlers::random_user_line, |op| {
                op.description("Get a random line from the user's logs in a channel")
            }),
        )
        .api_route(
            "/{channel_id_type}/{channel}",
            get_with(handlers::get_channel_logs, |op| {
                op.description("Get channel logs. If the `to` and `from` query params are not given, redirect to latest available day")
            }),
        )
        .api_route(
            "/{channel_id_type}/{channel}/{user_id_type}/{user}",
            get_with(handlers::get_user_logs, |op| {
                op.description("Get user logs by name. If the `to` and `from` query params are not given, redirect to latest available month")
            }),
        )
        .api_route(
            "/{channel_id_type}/{channel}/{year}/{month}/{day}",
            get_with(handlers::get_channel_logs_by_date, |op| {
                op.description("Get channel logs from the given day")
            }),
        )
        .api_route(
            "/{channel_id_type}/{channel}/{user_id_type}/{user}/{year}/{month}",
            get_with(handlers::get_user_logs_by_date, |op| {
                op.description("Get user logs in a channel from the given month")
            }),
        )
        .api_route("/optout", post(handlers::optout))
        .api_route("/capabilities", get(capabilities))
<<<<<<< HEAD
        .route("/docs", Scalar::new("/openapi.json").axum_route())
=======
        .route("/firehose", any(handlers::firehose))
        .route("/docs", Redoc::new("/openapi.json").axum_route())
>>>>>>> 71796cb8
        .route("/openapi.json", get(serve_openapi))
        .route("/assets/{*asset}", get(frontend::static_asset))
        .fallback(frontend::static_asset)
        .layer(middleware::from_fn(capabilities_header_middleware))
        .layer(
            TraceLayer::new_for_http()
                .make_span_with(trace_layer::make_span_with)
                .on_response(trace_layer::on_response),
        )
        .layer(
            PrometheusMetricLayerBuilder::new()
                .with_prefix("rustlog")
                .build(),
        )
        .route("/metrics", get(metrics))
        .finish_api(&mut api)
        .layer(Extension(Arc::new(api)))
        .with_state(app)
        .layer(cors)
        .layer(CompressionLayer::new().quality(CompressionLevel::Fastest));
    let app = NormalizePath::trim_trailing_slash(app);

    info!("Listening on {listen_address}");

    let listener = TcpListener::bind(&listen_address)
        .await
        .expect("Could not create TCP listener");

    axum::serve(listener, ServiceExt::<Request>::into_make_service(app))
        .with_graceful_shutdown(async move {
            shutdown_rx.changed().await.ok();
            debug!("Shutting down web task");
        })
        .await
        .unwrap();
}

pub fn parse_listen_addr(addr: &str) -> Result<SocketAddr, AddrParseError> {
    if addr.starts_with(':') {
        SocketAddr::from_str(&format!("0.0.0.0{addr}"))
    } else {
        SocketAddr::from_str(addr)
    }
}

async fn capabilities() -> Json<Vec<&'static str>> {
    Json(CAPABILITIES.to_vec())
}

async fn capabilities_header_middleware(request: Request, next: Next) -> Response {
    let mut response = next.run(request).await;
    response.headers_mut().insert(
        "x-rustlog-capabilities",
        CAPABILITIES.join(",").try_into().unwrap(),
    );
    response
}

async fn metrics() -> impl IntoApiResponse {
    let metric_families = prometheus::gather();

    let encoder = TextEncoder::new();
    let metrics = encoder.encode_to_string(&metric_families).unwrap();
    (no_cache_header(), metrics)
}
async fn serve_openapi(Extension(api): Extension<Arc<OpenApi>>) -> impl IntoApiResponse {
    Json(api.as_ref()).into_response()
}<|MERGE_RESOLUTION|>--- conflicted
+++ resolved
@@ -152,12 +152,8 @@
         )
         .api_route("/optout", post(handlers::optout))
         .api_route("/capabilities", get(capabilities))
-<<<<<<< HEAD
+        .route("/firehose", any(handlers::firehose))
         .route("/docs", Scalar::new("/openapi.json").axum_route())
-=======
-        .route("/firehose", any(handlers::firehose))
-        .route("/docs", Redoc::new("/openapi.json").axum_route())
->>>>>>> 71796cb8
         .route("/openapi.json", get(serve_openapi))
         .route("/assets/{*asset}", get(frontend::static_asset))
         .fallback(frontend::static_asset)
