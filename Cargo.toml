--- conflicted
+++ resolved
@@ -8,12 +8,8 @@
     "axum",
     "axum-json",
     "axum-query",
-<<<<<<< HEAD
+    "axum-ws",
     "scalar",
-=======
-    "axum-ws",
-    "redoc",
->>>>>>> 71796cb8
 ] }
 anyhow = "1.0.75"
 axum = { version = "0.8.4", features = ["tokio"] }
